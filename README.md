--- conflicted
+++ resolved
@@ -75,21 +75,12 @@
         # This is the node basename, the Name (first) part of an Erlang
         # node name (before the @ part. If not specified, it will assume
         # the same name as the current running node.
-<<<<<<< HEAD
+        # The final node name will be "node_basename@<host_or_ip>"
         node_basename: "app_name",
-
-        # This is the EEx template used to build the node names. The
-        # variables `ip`, `dc` and `node_basename` are available to
-        # compose the node name.
-        node_name_template: "<%= node_basename =>@<%= ip =>",
 
         # Block when starting the cluster supervisor until after the initial
         # attempt to join the cluster, or join the cluster asynchronously.
         async_initial_connection?: true
-=======
-        # The final node name will be "node_basename@<host_or_ip>"
-        node_basename: "app_name"
->>>>>>> 2d2a5514
       ]]]
 ```
 
